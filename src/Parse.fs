module Parse

open Util
open Combinator
open Common
open System
open System.Globalization

open Repr
open Lex

// Helpers
let tok tar = satisfy (fst >> (=) tar)
let parens p =  between (tok LParen) p (tok RParen)
let optParens p = parens p <|> p

let constructSpan ((_, (start, _)): Spanned<'t>) ((_, (_, stop)): Spanned<'t>) : Span =
    (start, stop)

let spannedP p : Com<Spanned<'t>, Spanned<Token>> = com {
    // Get token about to be parsed
    let! state = com.get()
    let state = state :?> ArrayCombinatorState<Spanned<Token>>
    let start = state.Toks.[min (state.Offset) (state.Toks.Length-1)]
    // Run parser
    let! res = p
    // Get token that was parsed last
    let! state = com.get()
    let state = state :?> ArrayCombinatorState<Spanned<Token>>
    let stop = state.Toks.[min (state.Offset-1) (state.Toks.Length-1)]
    // Construct span
    let spanned = (res, constructSpan start stop)
    return spanned
}

let extract ex =
    satisfy (ex >> Option.isSome)
    |>> ex
    >>= function
        | Some x -> just x
        | _ -> fail()

let opP op    = extract (function (Op v, _) when v = op -> Some v | _ -> None)
let anyOpP    = extract (function (Op v, _) -> Some v | _ -> None)
let identP    = extract (function (Ident v, _) -> Some v | _ -> None)
let literalP  = extract (function (Lit v, _) -> Some v | _ -> None)
let typeDescP = extract (function (TypeDesc v, _) -> Some v | _ -> None)

// Patterns
let patP, patPImpl = declParser()

let patUnionP =
    attempt (identP <+> patP |>> PUnion)

let patNameP =
    identP |>> PName

let patLiteralP =
    literalP |>> PConstant

let patNonTupleP =
    patUnionP <|> patLiteralP <|> patNameP

let patTupleP =
    parens (sepBy2 patP (tok Comma))
    |>> PTuple

patPImpl :=
    patTupleP <|> patNonTupleP

// Expressions
let exprP, exprPImpl = declParser()

let groupP =
    spannedP (parens (sepBy1 exprP (tok Comma)))
    |>> fun (s, sp) ->
        if List.length s > 1 then (ETuple s, sp)
        else List.head s

let varP =
    identP
    |> attempt
    |>> EVar
    |> spannedP

let lamP =
    between (tok LBrack) patP (tok RBrack)
    <+> exprP
    |>> ELam
    |> spannedP

let letGroupP =
    ((tok Rec *> identP <* opP Equal) <+> exprP) <+>
    (many (tok And *> identP <* opP Equal <+> exprP))
    <* tok In
    <+> exprP
    |>> fun ((a,b),c) ->
        EGroup (a::b,c)
    |> spannedP

let letP =
    (tok Let) 
    *> (patP) <* opP Equal
    <+> exprP <* tok In
    <+> exprP
    |>> (fun ((a, b), c) ->
        ELet (a, b, c))
    |> spannedP

let matchP =
    tok Match *> exprP <* tok With <* opt (tok Pipe)
    <+> sepBy1 (patP <* tok Arrow <+> exprP) (tok Pipe)
    |>> EMatch
    |> spannedP

let ifP =
    tok If *> exprP
    <+> tok Then *> exprP
    <+> tok Else *> exprP
    |>> (fun ((a, b), c) -> EIf (a, b, c))
    |> spannedP

let opFunP =
    (spannedP (parens (anyOpP))
    |>> fun (op, s) ->
        (ELam (PName "x",
            (ELam (PName "y",
                (EOp ((EVar "x", s), op, (EVar "y", s)), s)), s)), s))
    |> attempt

let nonAppP =
    opFunP
    <|> (literalP |>> ELit |> spannedP)
    <|> groupP
    <|> varP

let appP =
    lamP
    <|> letGroupP
    <|> letP
    <|> matchP
    <|> ifP
    <|> chainL1 nonAppP (just <| fun l r -> (EApp (l, r), constructSpan l r))

let specificBinOpP op =
    opP op
    *> just (curry <| fun (l, r) -> (EOp (l, op, r), constructSpan l r))
let chooseBinOpP = List.map (specificBinOpP) >> choice

let termP = appP
let mulDivP = chainL1 termP (chooseBinOpP [Star; Slash; Modulo])
let addSubP = chainL1 mulDivP (chooseBinOpP [Plus; Minus])
let comparisonP = chainL1 addSubP (chooseBinOpP [GreaterEq; LessEq; Greater; Less; NotEq; Equal])
let boolOpP = chainL1 comparisonP (chooseBinOpP [BoolAnd; BoolOr])

let unOpP = 
    (opP Minus)
    <+> exprP
    |>> fun (_, e) -> (EOp ((EOp (e, Minus, e), snd e), Minus, e), snd e)

exprPImpl := boolOpP <|> unOpP

// User types
let typeP, typePImpl = declParser()

let typeVarP = 
    tok Tick *> identP

let primTypeP =
    (typeVarP |>> TVar)
    <|> typeDescP

let typeTermP =
    (attempt <| identP <+> many typeP |>> (fun (name, lst) -> TCtor (KSum name, lst)))
    <|> primTypeP
    <|> parens typeP

let productP =
    sepBy2 typeTermP (opP Star)
    |>> fun lst -> TCtor (KProduct, lst)
    |> attempt

let arrowP =
    chainR1 (productP <|> typeTermP) (tok Arrow *> just (curry TArrow))

typePImpl := arrowP

// Declarations
let declLetP =
    (tok Let)
    *> (patP) 
    <* opP Equal
    <+> exprP
    <* tok In
    |>> DLet

let declLetGroupP =
    (tok Rec *> identP <* opP Equal <+> exprP) <+>
    (many (tok And *> identP <* opP Equal <+> exprP))
    <* tok In
    |>> fun ((a,b)) ->
        DGroup (a::b)

let declSumP =
    (tok Sum *> identP
    <+> (many typeVarP) <* opP Equal <* opt (tok Pipe))
    <+> (sepBy1 (identP <+> typeP) (tok Pipe))
    <* opt (tok In)
    |>> (fun ((a,b),c) -> DUnion (a,b,c))

let declClassP = // TODO: Requirements
    (tok Class *> identP <* opP Equal <* opt (tok Pipe))
    <+> (sepBy1 (identP <* tok Colon <+> typeP) (tok Pipe))
    <* opt (tok In)
    |>> (fun (a, b) -> DClass (a, [], b) )

<<<<<<< HEAD
let declImplP =
    (keywordP "member" *> typeP <* keywordP "of")
    <+> (notKeywordP <* one '=' <* whitespaceP <* opt (one '|'))
    <+> (sepBy1 (notKeywordP <* (one ':') <+> exprP) (one '|'))
    <* opt (keywordP "in")
=======
let declImplP = // TODO: Blanket impls
    (tok Member *> typeP <* tok Of)
    <+> (identP <* opP Equal <* opt (tok Pipe))
    <+> (sepBy1 (identP <* (tok Colon) <+> exprP) (tok Pipe))
    <* opt (tok In)
>>>>>>> 348ab69c
    |>> (fun (a, b) -> DMember ([],flip a,b))

let declExprP =
    exprP |>> DExpr

let declP =
    (attempt declExprP) <|> declLetGroupP <|> declLetP <|> declSumP <|> declClassP <|> declImplP

let programP =
    many declP

let runParse (kind: Com<'t, Spanned<Token>>) txt =
    let lexed = lex txt
    match lexed with
    | Success v ->
        let res, state =
            v
            |> List.toArray
            |> mkArrayParser
            |> kind
        let state = state :?> ArrayCombinatorState<Spanned<Token>>
        match res with
        | Success v when state.Offset >= state.Toks.Length-1 -> ()
        | _ ->
            let (tok, span) = state.Toks.[max 0 <| min (state.Offset) (state.Toks.Length-1)]
            let line = fst (fst span)
            let col = snd (fst span)
            printfn "Parsing error at line %i, column %i: Unexpected token '%A'." line col tok 
        res
    | err -> copyFailure err

let parseDecl = runParse declP
let parseProgram = runParse programP<|MERGE_RESOLUTION|>--- conflicted
+++ resolved
@@ -214,19 +214,11 @@
     <* opt (tok In)
     |>> (fun (a, b) -> DClass (a, [], b) )
 
-<<<<<<< HEAD
 let declImplP =
-    (keywordP "member" *> typeP <* keywordP "of")
-    <+> (notKeywordP <* one '=' <* whitespaceP <* opt (one '|'))
-    <+> (sepBy1 (notKeywordP <* (one ':') <+> exprP) (one '|'))
-    <* opt (keywordP "in")
-=======
-let declImplP = // TODO: Blanket impls
     (tok Member *> typeP <* tok Of)
     <+> (identP <* opP Equal <* opt (tok Pipe))
     <+> (sepBy1 (identP <* (tok Colon) <+> exprP) (tok Pipe))
     <* opt (tok In)
->>>>>>> 348ab69c
     |>> (fun (a, b) -> DMember ([],flip a,b))
 
 let declExprP =
