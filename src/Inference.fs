--- conflicted
+++ resolved
@@ -163,27 +163,7 @@
 // Convert a single predicate to head normal form if possible.
 and toHNF (p: Pred) : InferM<Pred list> = infer {
     if isHNF p then return [p]
-<<<<<<< HEAD
     else return! bySuper p >>= toHNFs
-=======
-    else
-        match! byInst p with
-        | None -> return! typeError <| sprintf "Failed to satisfy constraint, type '%s' is not in class '%s'." (prettyType (snd p)) (fst p)
-        | Some ps -> return! toHNFs ps
-    }
-
-// Simplify a list of head normal form predicates via reduction
-let simplify (p: Pred list) : InferM<Pred list> = infer {
-    let rec loop rs lst = infer {
-        match lst with
-        | [] -> return rs
-        | p :: ps ->
-            let! test = entail (rs @ ps) p
-            if test then return! loop rs ps
-            else return! loop (p :: rs) ps
-        }
-    return! loop [] p
->>>>>>> 348ab69c
     }
 
 // Reduce a list of predicates via reduction. Solve typeclass constraints along the way.
